--- conflicted
+++ resolved
@@ -39,11 +39,7 @@
 var roon = new RoonApi({
     extension_id:        'com.theappgineer.extension-manager',
     display_name:        "Roon Extension Manager",
-<<<<<<< HEAD
-    display_version:     "0.4.0",
-=======
     display_version:     "0.5.0",
->>>>>>> 5813bff4
     publisher:           'The Appgineer',
     email:               'theappgineer@gmail.com',
     website:             'https://community.roonlabs.com/t/roon-extension-manager/26632',
