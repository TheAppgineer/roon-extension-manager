// Copyright 2017, 2018 The Appgineer
//
// Licensed under the Apache License, Version 2.0 (the "License");
// you may not use this file except in compliance with the License.
// You may obtain a copy of the License at
//
//     http://www.apache.org/licenses/LICENSE-2.0
//
// Unless required by applicable law or agreed to in writing, software
// distributed under the License is distributed on an "AS IS" BASIS,
// WITHOUT WARRANTIES OR CONDITIONS OF ANY KIND, either express or implied.
// See the License for the specific language governing permissions and
// limitations under the License.

"use strict";

var RoonApi               = require("node-roon-api"),
    RoonApiSettings       = require('node-roon-api-settings'),
    RoonApiStatus         = require('node-roon-api-status'),
    ApiTimeInput          = require('node-api-time-input'),
    ApiExtensionInstaller = require('node-api-extension-installer');

const ACTION_NO_CHANGE = 0;

var core;
var pending_actions = {};
var category_list = [];
var extension_list = [];
var action_list = [];
var timeout_id = null;
var ping_timer_id = null;
var watchdog_timer_id = null;
var last_message;
var last_is_error;

var roon = new RoonApi({
    extension_id:        'com.theappgineer.extension-manager',
    display_name:        "Roon Extension Manager",
<<<<<<< HEAD
    display_version:     "0.7.1",
=======
    display_version:     "0.0.0",
>>>>>>> 7e1a0565
    publisher:           'The Appgineer',
    email:               'theappgineer@gmail.com',
    website:             'https://community.roonlabs.com/t/roon-extension-manager/26632',

    core_paired: function(core_) {
        core = core_;
        set_status("Core paired", false);

        clear_watchdog_timer();
        setup_ping_timer();
    },
    core_unpaired: function(core_) {
        core = undefined;
        console.log("Core unpaired!");

        clear_ping_timer();
        setup_watchdog_timer();
    }
});

var ext_settings = roon.load_config("settings") || {
    update_time: "02:00",
    logging:     false
};

var svc_settings = new RoonApiSettings(roon, {
    get_settings: function(cb) {
        pending_actions = {};           // Start off with a clean list
        cb(makelayout(ext_settings));
    },
    save_settings: function(req, isdryrun, settings) {
        update_pending_actions(settings.values);

        let l = makelayout(settings.values);
        req.send_complete(l.has_error ? "NotValid" : "Success", { settings: l });

        if (!isdryrun && !l.has_error) {
            ext_settings = l.values;
            svc_settings.update_settings(l);
            roon.save_config("settings", ext_settings);

            installer.set_log_state(ext_settings.logging);
            set_update_timer();
            perform_pending_actions();
        }
    }
});

var svc_status = new RoonApiStatus(roon);
var timer = new ApiTimeInput();

var installer = new ApiExtensionInstaller({
    repository_changed: function(values) {
        category_list = values;
    },
    installs_changed: function(installed) {
        console.log(installed);
    },
    updates_changed: function(updates) {
        console.log(updates);
    },
    status_changed: function(message, is_error) {
        if (core == undefined) {
            roon.start_discovery();
        }

        set_status(message, is_error);
    }
}, ext_settings.logging, true);

roon.init_services({
    provided_services: [ svc_settings, svc_status ]
});

function makelayout(settings) {
    let l = {
        values:    settings,
        layout:    [],
        has_error: false
    };

    let global = {
        type:        "group",
        title:       "[GLOBAL SETTINGS]",
        collapsable: true,
        items:       []
    };
    let update = {
        type:    "string",
        title:   "Check for updates @ [hh:mm]",
        setting: "update_time"
    };
    const logging = {
        type:    "dropdown",
        title:   "Logging (change forces restart)",
        values:  [
            { title: "Disabled", value: false },
            { title: "Enabled",  value: true  }
        ],
        setting: "logging"
    };
    let category = {
        type:    "dropdown",
        title:   "Category",
        values:  [{ title: "(select category)", value: undefined }],
        setting: "selected_category"
    };
    let selector = {
        type:    "dropdown",
        title:   "Extension",
        values:  [{ title: "(select extension)", value: undefined }],
        setting: "selected_extension"
    };
    let extension = {
        type:    "group",
        title:   "(no extension selected)",
        items:   [],
    };
    let status_string = {
        type:    "label",
    };
    let action = {
        type:    "dropdown",
        title:   "Action",
        values:  [{ title: "(select action)", value: undefined }],
        setting: "action"
    }

    const features = installer.get_features();

    if (!features || features.auto_update != 'off') {
        global.items.push(update);
    }

    if (!features || features.log_mode != 'off') {
        if (settings.logging === undefined) {
            settings.logging = false;
        }

        global.items.push(logging);
    }

    if (settings.update_time) {
        let valid_time = timer.validate_time_string(settings.update_time);

        if (valid_time) {
            settings.update_time = valid_time.friendly;
        } else {
            update.error = "Time should conform to format: hh:mm[am|pm]";
            l.has_error = true;
        }
    }

    const category_index = settings.selected_category;
    category.values = category.values.concat(category_list);

    if (category_index !== undefined && category_index < category_list.length) {
        extension_list = installer.get_extensions_by_category(category_index);
        selector.values = selector.values.concat(extension_list);
        selector.title = category_list[category_index].title + ' Extension';

        let name = undefined;

        for (let i = 0; i < extension_list.length; i++) {
            if (extension_list[i].value == settings.selected_extension) {
                name = settings.selected_extension;
                break;
            }
        }

        if (name !== undefined) {
            const status = installer.get_status(name);
            let details = installer.get_details(name);

            if (details.description) {
                extension.title = details.description;
            } else {
                extension.title = "(no description)";
            }

            status_string.title  = status.state.toUpperCase();
            status_string.title += (status.logging ? " (with logging)" : "");
            status_string.title += (status.version ? ": version " + status.version : "");

            if (is_pending(name)) {
                action_list = [{ title: 'Revert Action', value: ACTION_NO_CHANGE }];
            } else {
                action_list = installer.get_actions(name);
            }

            action.values = action.values.concat(action_list);

            extension.items.push({
                type: "label",
                title: "by: " + details.author
            });
            extension.items.push(status_string);
            if (action.values.length > 1) {
                extension.items.push(action);
            }
        } else {
            settings.selected_extension = undefined;
        }
    } else {
        settings.selected_category = undefined;
        settings.selected_extension = undefined;
    }

    if (global.items.length) {
        l.layout.push(global);
    }

    l.layout.push({
        type:  "group",
        title: "[EXTENSION]",
        items: [category, selector, extension]
    });

    l.layout.push({
        type:    "group",
        title:   "[PENDING ACTIONS]",
        items:   [{
            type : "label",
            title: get_pending_actions_string()
        }]
    });

    return l;
}

function is_pending(name) {
    return pending_actions[name];
}

function update_pending_actions(settings) {
    let name = settings.selected_extension;
    let action = settings.action;

    if (action !== undefined) {
        if (action === ACTION_NO_CHANGE) {
            // Remove action from pending_actions
            delete pending_actions[name];
        } else {
            // Update pending actions
            for (let i = 0; i < action_list.length; i++) {
                if (action_list[i].value === action) {
                    let friendly = action_list[i].title + " " + installer.get_details(name).display_name;

                    pending_actions[name] = {
                        action: action,
                        friendly: friendly
                    };

                    break;
                }
            }
        }

        // Cleanup action
        delete settings["action"];
    }
}

function get_pending_actions_string() {
    let pending_actions_string = ""

    for (let name in pending_actions) {
        pending_actions_string += pending_actions[name].friendly + "\n";
    }

    if (!pending_actions_string) {
        pending_actions_string = "(none)";
    }

    return pending_actions_string;
}

function perform_pending_actions() {
    for (const name in pending_actions) {
        installer.perform_action(pending_actions[name].action, name);
    }
}

function set_update_timer() {
    let valid_time = timer.validate_time_string(ext_settings.update_time);

    if (valid_time) {
        const now = Date.now();
        let date = new Date(now);
        let tz_offset = date.getTimezoneOffset();

        date.setSeconds(0);
        date.setMilliseconds(0);
        date.setHours(valid_time.hours);
        date.setMinutes(valid_time.minutes);

        let timeout_time = date.getTime();

        if (timeout_time < now) {
            // Time has passed for today
            timeout_time += 24 * 60 * 60 * 1000;
        }

        date = new Date(timeout_time);
        tz_offset -= date.getTimezoneOffset();

        if (tz_offset) {
            timeout_time -= tz_offset * 60 * 1000;
        }

        timeout_time -= now;

        if (timeout_id != null) {
            // Clear pending timeout
            clearTimeout(timeout_id);
        }

        timeout_id = setTimeout(timer_timed_out, timeout_time);
    } else {
        // Clear pending timeout
        clearTimeout(timeout_id);
        timeout_id = null;
    }
}

function timer_timed_out() {
    timeout_id = null;

    console.log("It's update time!");
    installer.update_all();

    set_update_timer();
}

function setup_ping_timer() {
    clear_ping_timer();

    ping_timer_id = setInterval(ping, 60000);
}

function ping() {
    // Check if the Roon API is still running fine by refreshing the status message
    svc_status.set_status(last_message, last_is_error);
}

function clear_ping_timer() {
    if (ping_timer_id) {
        clearInterval(ping_timer_id);
    }
}

function setup_watchdog_timer() {
    clear_watchdog_timer();

    watchdog_timer_id = setTimeout(installer.restart_manager, 30000);
}

function clear_watchdog_timer() {
    if (watchdog_timer_id) {
        clearTimeout(watchdog_timer_id);
    }
}

function set_status(message, is_error) {
    svc_status.set_status(message, is_error);

    last_message = message;
    last_is_error = is_error;
}

function init() {
    let os = require("os");
    let hostname = os.hostname().split(".")[0];

    roon.extension_reginfo.extension_id += "." + hostname;
    roon.extension_reginfo.display_name += " @" + hostname;

    set_update_timer();
}

init();<|MERGE_RESOLUTION|>--- conflicted
+++ resolved
@@ -36,11 +36,7 @@
 var roon = new RoonApi({
     extension_id:        'com.theappgineer.extension-manager',
     display_name:        "Roon Extension Manager",
-<<<<<<< HEAD
-    display_version:     "0.7.1",
-=======
-    display_version:     "0.0.0",
->>>>>>> 7e1a0565
+    display_version:     "0.8.0",
     publisher:           'The Appgineer',
     email:               'theappgineer@gmail.com',
     website:             'https://community.roonlabs.com/t/roon-extension-manager/26632',
