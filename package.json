{
    "name": "roon-extension-manager",
<<<<<<< HEAD
    "version": "0.5.1",
=======
    "version": "0.6.0",
>>>>>>> 8cdd5365
    "description": "Roon Extension for managing Roon Extensions",
    "main": "manager.js",
    "author": "The Appgineer",
    "license": "Apache-2.0",
    "dependencies": {
        "node-roon-api": "github:roonlabs/node-roon-api",
        "node-roon-api-settings": "github:roonlabs/node-roon-api-settings",
        "node-roon-api-status": "github:roonlabs/node-roon-api-status",
        "node-api-extension-installer": "github:TheAppgineer/node-api-extension-installer#v0.5.1",
        "node-api-time-input": "github:TheAppgineer/node-api-time-input"
    },
    "repository": {
        "type": "git",
        "url": "https://github.com/TheAppgineer/roon-extension-manager.git"
    }
}<|MERGE_RESOLUTION|>--- conflicted
+++ resolved
@@ -1,10 +1,6 @@
 {
     "name": "roon-extension-manager",
-<<<<<<< HEAD
-    "version": "0.5.1",
-=======
     "version": "0.6.0",
->>>>>>> 8cdd5365
     "description": "Roon Extension for managing Roon Extensions",
     "main": "manager.js",
     "author": "The Appgineer",
@@ -13,7 +9,7 @@
         "node-roon-api": "github:roonlabs/node-roon-api",
         "node-roon-api-settings": "github:roonlabs/node-roon-api-settings",
         "node-roon-api-status": "github:roonlabs/node-roon-api-status",
-        "node-api-extension-installer": "github:TheAppgineer/node-api-extension-installer#v0.5.1",
+        "node-api-extension-installer": "github:TheAppgineer/node-api-extension-installer",
         "node-api-time-input": "github:TheAppgineer/node-api-time-input"
     },
     "repository": {
